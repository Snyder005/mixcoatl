import lsst.eotest.image_utils as imutils

from lsst.eotest.sensor.MaskedCCD import MaskedCCD
from lsst.eotest.sensor.AmplifierGeometry import AmplifierGeometry, amp_loc

ITL_AMP_GEOM = AmplifierGeometry(prescan=3, nx=509, ny=2000, 
                                 detxsize=4608, detysize=4096,
                                 amp_loc=amp_loc['ITL'], vendor='ITL')
"""AmplifierGeometry: Amplifier geometry parameters for LSST ITL CCD sensors."""

E2V_AMP_GEOM = AmplifierGeometry(prescan=10, nx=512, ny=2002,
                                 detxsize=4688, detysize=4100,
                                 amp_loc=amp_loc['E2V'], vendor='E2V')
"""AmplifierGeometry: Amplifier geometry parameters for LSST E2V CCD sensors."""

AMP2SEG = {1 : 'C17', 2 : 'C16', 3 : 'C15', 4 : 'C14', 5 : 'C13', 6 : 'C12', 7 : 'C11', 8 : 'C10',
           9 : 'C00', 10 : 'C01', 11 : 'C02', 12 : 'C03', 13 : 'C04', 14 : 'C05', 15 : 'C06', 16 : 'C07'}
"""dict: Dictionary mapping from CCD amplifier number to segment names."""

SEG2AMP = {'C00' : 9, 'C01' : 10, 'C02' : 11, 'C03' : 12, 'C04' : 13, 'C05' : 14, 'C06' : 15, 'C07' : 16,
           'C10' : 8, 'C11' : 7, 'C12' : 6, 'C13' : 5, 'C14' : 4, 'C15' : 3, 'C16' : 2, 'C17' : 1}
"""dict: Dictionary mapping from CCD segment names to amplifier number."""

def calibrated_stack(infiles, outfile, bias_frame=None, dark_frame=None, 
                     linearity_correction=None, bitpix=32):

    ccds = [MaskedCCD(infile, bias_frame=bias_frame, 
                      dark_frame=dark_frame, 
                      linearity_correction=linearity_correction) for infile in infiles]

    all_amps = imutils.allAmps(infiles[0])

    amp_images = {}
    for amp in all_amps:
        amp_ims = [ccd.bias_subtracted_image(amp) for ccd in ccds]
        amp_images[amp] = imutils.stack(amp_ims).getImage()

<<<<<<< HEAD
    imutils.writeFits(amp_images, outfile, infiles[0], bitpix=bitpix)
=======
    imutils.writeFits(amp_images, outfile, infiles[0], bitpix=bitpix)

def make_superbias(sbias_frame, bias_frames):
    """Make a superbias image."""

    ## Get overscan geometry
    bias = MaskedCCD(bias_frames[0])
    overscan = bias.amp_geom.serial_overscan
    all_amps = imutils.allAmps(bias_frames[0])

    ## Make superbias
    bias_ampims = {amp : imutils.superbias(bias_frames, overscan, hdu=amp) for amp in all_amps}
    template_file = bias_frames[0]
    bitpix = 32

    with fits.open(template_file) as template:

        output = fits.HDUList()
        output.append(fits.PrimaryHDU())
        for amp in all_amps:
            output.append(fits.ImageHDU(data=bias_ampims[amp].getArray()))
        
        output[0].header.update(template[0].header)
        output[0].header['FILENAME'] = sbias_frame
        metadata = bias_ampims.get('METADATA', None)
        if metadata is not None:
            for key, val in metadata.items():
                output[0].header[key] = val
        for amp in all_amps:
            output[amp].header.update(template[amp].header)
            imutils.set_bitpix(output[amp], bitpix)
            
        output.writeto(sbias_frame, overwrite=True, checksum=True)

def calculate_read_noise(ccd, amp):
    """Calculate amplifier read noise from serial overscan."""
    
    overscan = ccd.amp_geom.serial_overscan
    
    im = ccd.bias_subtracted_image(amp)
    stdev = afwMath.makeStatistics(im.Factory(im, overscan), afwMath.STDEV).getValue()
    
    return stdev

def calculate_covariance(ccd, amp1, amp2):
    """Calculate amplifier covariances from serial overscan."""

    overscan = ccd.amp_geom.serial_overscan

    im1 = ccd.bias_subtracted_image(amp1)
    im2 = ccd.bias_subtracted_image(amp2)

    arr1 = im1.Factory(im1, overscan).getImage().getArray().flatten()
    arr2 = im2.Factory(im2, overscan).getImage().getArray().flatten()
    
    cov = np.cov(np.vstack([arr1, arr2]))

    return cov

class CrosstalkResults(widgets.VBox):
    
    def __init__(self, results, agg, vic):
        super().__init__()
        self.results = results
        output = widgets.Output()
        
        x, y, yerr = self.results[(agg, vic)]
        
        with output:
            self.fig, self.ax = plt.subplots(constrained_layout=True, figsize=(7.5, 5))
        self.ax.errorbar(x, y/y[-1], yerr=yerr/(np.sqrt(18)*y[-1]), c='blue', marker='o')
        
        self.fig.canvas.toolbar_position = 'bottom'
        self.ax.set_ylabel('Normalized Crosstalk Coefficient', fontsize=12)
        self.ax.set_xlabel('Signal [ADU]', fontsize=12)
        self.ax.grid(True, which='major', axis='both')
        self.ax.set_title('Aggressor Amp{0}, Victim Amp{1}'.format(agg, vic), fontsize=12)
        
        self.aggressor_slider = widgets.IntSlider(value=agg, min=1, max=8, step=1, description='Aggressor:',
                                                  continuous_update=False, orientation='horizontal')
        self.victim_slider = widgets.IntSlider(value=vic, min=1, max=8, step=1, description='Victim:',
                                               continuous_update=False, orientation='horizontal')
        self.norm_checkbox = widgets.Checkbox(value=True, description='Normalized:')
        
        self.aggressor_slider.observe(self.update_agg, 'value')
        self.victim_slider.observe(self.update_vic, 'value')
        self.norm_checkbox.observe(self.toggle_norm, 'value')
        
        controls = widgets.TwoByTwoLayout(top_left=self.aggressor_slider, 
                                          bottom_left=self.victim_slider,
                                          top_right=self.norm_checkbox)
        
        out_box = widgets.Box([output])
        
        self.children = [output, controls]
        
    def update_agg(self, change):
        """Remove old lines from plot and plot new one"""
        [l.remove() for l in self.ax.lines]
        [l.remove() for l in self.ax.collections]
            
        if self.norm_checkbox.value:

            x, y, yerr = self.results[(change.new, self.victim_slider.value)]
            self.ax.errorbar(x, y/y[-1], yerr=yerr/(np.sqrt(18)*y[-1]), c='blue', marker='o')
            self.ax.set_title('Aggressor Amp{0}, Victim Amp{1}'.format(change.new, self.victim_slider.value),
                              fontsize=12)
            self.ax.relim()
            self.ax.set_ylabel('Normalized Crosstalk Coefficient', fontsize=12)
            self.ax.auto_rescale()
            
        else:

            x, y, yerr = self.results[(change.new, self.victim_slider.value)]
            self.ax.errorbar(x, y, yerr=yerr/np.sqrt(18), c='blue', marker='o')
            self.ax.set_title('Aggressor Amp{0}, Victim Amp{1}'.format(change.new, self.victim_slider.value),
                              fontsize=12)
            self.ax.relim()
            self.ax.set_ylabel('Crosstalk Coefficient', fontsize=12)
            self.ax.auto_rescale()
            
        
    def update_vic(self, change):
        """Remove old lines from plot and plot new one"""
        [l.remove() for l in self.ax.lines]
        [l.remove() for l in self.ax.collections]
            
        if self.norm_checkbox.value:

            x, y, yerr = self.results[(self.aggressor_slider.value, change.new)]
            self.ax.errorbar(x, y/y[-1], yerr=yerr/(np.sqrt(18)*y[-1]), c='blue', marker='o')
            self.ax.set_title('Aggressor Amp{0}, Victim Amp{1}'.format(self.aggressor_slider.value, change.new),
                              fontsize=12)
            self.ax.relim()
            self.ax.set_ylabel('Normalized Crosstalk Coefficient', fontsize=12)
            self.ax.auto_rescale()
            
        else:

            x, y, yerr = self.results[(self.aggressor_slider.value, change.new)]
            self.ax.errorbar(x, y, yerr=yerr/np.sqrt(18), c='blue', marker='o')
            
            self.ax.set_title('Aggressor Amp{0}, Victim Amp{1}'.format(self.aggressor_slider.value, change.new),
                              fontsize=12)
            self.ax.relim()
            self.ax.set_ylabel('Crosstalk Coefficient', fontsize=12)
            self.ax.auto_rescale()

    def toggle_norm(self, change):
                
        [l.remove() for l in self.ax.lines]
        [l.remove() for l in self.ax.collections]
            
        if change.new:

            x, y, yerr = self.results[(self.aggressor_slider.value, self.victim_slider.value)]
            self.ax.errorbar(x, y/y[-1], yerr=yerr/(np.sqrt(18)*y[-1]), c='blue', marker='o')
            self.ax.relim()
            self.ax.set_ylabel('Normalized Crosstalk Coefficient', fontsize=12)
            self.ax.auto_rescale()
            
        else:

            x, y, yerr = self.results[(self.aggressor_slider.value, self.victim_slider.value)]
            self.ax.errorbar(x, y, yerr=yerr/np.sqrt(18), c='blue', marker='o')
            self.ax.relim()
            self.ax.set_ylabel('Crosstalk Coefficient', fontsize=12)
            self.ax.auto_rescale()
>>>>>>> ac32089e
<|MERGE_RESOLUTION|>--- conflicted
+++ resolved
@@ -35,9 +35,6 @@
         amp_ims = [ccd.bias_subtracted_image(amp) for ccd in ccds]
         amp_images[amp] = imutils.stack(amp_ims).getImage()
 
-<<<<<<< HEAD
-    imutils.writeFits(amp_images, outfile, infiles[0], bitpix=bitpix)
-=======
     imutils.writeFits(amp_images, outfile, infiles[0], bitpix=bitpix)
 
 def make_superbias(sbias_frame, bias_frames):
@@ -205,5 +202,4 @@
             self.ax.errorbar(x, y, yerr=yerr/np.sqrt(18), c='blue', marker='o')
             self.ax.relim()
             self.ax.set_ylabel('Crosstalk Coefficient', fontsize=12)
-            self.ax.auto_rescale()
->>>>>>> ac32089e
+            self.ax.auto_rescale()